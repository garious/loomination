--- conflicted
+++ resolved
@@ -1306,14 +1306,9 @@
             ("solana_bpf_rust_noop", 478),
             ("solana_bpf_rust_param_passing", 46),
             ("solana_bpf_rust_rand", 481),
-<<<<<<< HEAD
-            ("solana_bpf_rust_sanity", 877),
-            ("solana_bpf_rust_secp256k1_recover", 307),
-            ("solana_bpf_rust_sha", 32295),
-=======
-            ("solana_bpf_rust_sanity", 873),
-            ("solana_bpf_rust_sha", 32301),
->>>>>>> 6fb194fa
+            ("solana_bpf_rust_sanity", 900),
+            ("solana_bpf_rust_secp256k1_recover", 301),
+            ("solana_bpf_rust_sha", 32333),
         ]);
     }
 
