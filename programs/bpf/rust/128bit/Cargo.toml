--- conflicted
+++ resolved
@@ -15,12 +15,6 @@
 solana-sdk = { path = "../../../../sdk/", version = "1.2.9", default-features = false }
 solana-bpf-rust-128bit-dep = { path = "../128bit_dep", version = "1.2.9" }
 
-<<<<<<< HEAD
-=======
-[dev_dependencies]
-solana-sdk-bpf-test = { path = "../../../../sdk/bpf/rust/test", version = "1.2.9" }
-
->>>>>>> d8fa1933
 [features]
 program = ["solana-sdk/program"]
 default = ["program"]
