--- conflicted
+++ resolved
@@ -17,12 +17,6 @@
 solana-sdk = { path = "../../../../sdk/", version = "1.2.9", default-features = false }
 thiserror = "1.0"
 
-<<<<<<< HEAD
-=======
-[dev_dependencies]
-solana-sdk-bpf-test = { path = "../../../../sdk/bpf/rust/test", version = "1.2.9" }
-
->>>>>>> d8fa1933
 [features]
 program = ["solana-sdk/program"]
 default = ["program"]
