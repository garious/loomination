--- conflicted
+++ resolved
@@ -5623,19 +5623,10 @@
         unsafe { result_vec.set_len(out_size as usize) };
         assert_eq!(result_vec, vec![3]);
     }
+
     #[test]
-<<<<<<< HEAD
     fn test_syscall_bignum_mod_inv() {
         struct ArgSlice {
-=======
-    fn test_syscall_sha256() {
-        let bytes1 = "Gaggablaghblagh!";
-        let bytes2 = "flurbos";
-
-        // lint warns field addr and len "never read"
-        #[allow(dead_code)]
-        struct MockSlice {
->>>>>>> 0781fe1b
             pub addr: u64,
             pub len: usize,
         }
