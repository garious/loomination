import bs58 from "bs58";
import {
  SystemProgram,
  StakeProgram,
  VOTE_PROGRAM_ID,
  BPF_LOADER_PROGRAM_ID,
  BPF_LOADER_DEPRECATED_PROGRAM_ID,
  SYSVAR_CLOCK_PUBKEY,
  SYSVAR_RENT_PUBKEY,
  SYSVAR_REWARDS_PUBKEY,
  SYSVAR_STAKE_HISTORY_PUBKEY,
  ParsedTransaction,
  TransactionInstruction,
  Transaction,
} from "@solana/web3.js";
import { TokenRegistry } from "tokenRegistry";
import { Cluster } from "providers/cluster";
import { SerumMarketRegistry } from "serumMarketRegistry";

<<<<<<< HEAD
export type ProgramName =
  | "Budget Program"
  | "Config Program"
  | "Exchange Program"
  | "Stake Program"
  | "Storage Program"
  | "System Program"
  | "Vest Program"
  | "Vote Program"
  | "SPL Token Program";

export const EXTERNAL_PROGRAMS: { [key: string]: string } = {
  Serum: "4ckmDgGdxQoPDLUkDT3vHgSAkzA3QRdNq5ywwY4sUSJn",
};

export const PROGRAM_IDS: { [key: string]: ProgramName } = {
=======
export type ProgramName = typeof PROGRAM_IDS[keyof typeof PROGRAM_IDS];
export const PROGRAM_IDS = {
  BrEAK7zGZ6dM71zUDACDqJnekihmwF15noTddWTsknjC: "Break Solana Program",
>>>>>>> 272132fc
  Budget1111111111111111111111111111111111111: "Budget Program",
  Config1111111111111111111111111111111111111: "Config Program",
  Exchange11111111111111111111111111111111111: "Exchange Program",
  [StakeProgram.programId.toBase58()]: "Stake Program",
  Storage111111111111111111111111111111111111: "Storage Program",
  [SystemProgram.programId.toBase58()]: "System Program",
  Vest111111111111111111111111111111111111111: "Vest Program",
  [VOTE_PROGRAM_ID.toBase58()]: "Vote Program",
  TokenkegQfeZyiNwAJbNbGKPFXCWuBvf9Ss623VQ5DA: "SPL Token Program",
} as const;

export type LoaderName = typeof LOADER_IDS[keyof typeof LOADER_IDS];
export const LOADER_IDS = {
  MoveLdr111111111111111111111111111111111111: "Move Loader",
  NativeLoader1111111111111111111111111111111: "Native Loader",
  [BPF_LOADER_DEPRECATED_PROGRAM_ID.toBase58()]: "BPF Loader",
  [BPF_LOADER_PROGRAM_ID.toBase58()]: "BPF Loader 2",
} as const;

const SYSVAR_ID: { [key: string]: string } = {
  Sysvar1111111111111111111111111111111111111: "SYSVAR",
};

export const SYSVAR_IDS = {
  [SYSVAR_CLOCK_PUBKEY.toBase58()]: "SYSVAR_CLOCK",
  SysvarEpochSchedu1e111111111111111111111111: "SYSVAR_EPOCH_SCHEDULE",
  SysvarFees111111111111111111111111111111111: "SYSVAR_FEES",
  SysvarRecentB1ockHashes11111111111111111111: "SYSVAR_RECENT_BLOCKHASHES",
  [SYSVAR_RENT_PUBKEY.toBase58()]: "SYSVAR_RENT",
  [SYSVAR_REWARDS_PUBKEY.toBase58()]: "SYSVAR_REWARDS",
  SysvarS1otHashes111111111111111111111111111: "SYSVAR_SLOT_HASHES",
  SysvarS1otHistory11111111111111111111111111: "SYSVAR_SLOT_HISTORY",
  [SYSVAR_STAKE_HISTORY_PUBKEY.toBase58()]: "SYSVAR_STAKE_HISTORY",
};

export function addressLabel(
  address: string,
  cluster: Cluster
): string | undefined {
  return (
    PROGRAM_IDS[address] ||
    LOADER_IDS[address] ||
    SYSVAR_IDS[address] ||
    SYSVAR_ID[address] ||
    TokenRegistry.get(address, cluster)?.name ||
    SerumMarketRegistry.get(address, cluster)
  );
}

export function displayAddress(address: string, cluster: Cluster): string {
  return addressLabel(address, cluster) || address;
}

export function intoTransactionInstruction(
  tx: ParsedTransaction,
  index: number
): TransactionInstruction | undefined {
  const message = tx.message;
  const instruction = message.instructions[index];
  if ("parsed" in instruction) return;

  const keys = [];
  for (const account of instruction.accounts) {
    const accountKey = message.accountKeys.find(({ pubkey }) =>
      pubkey.equals(account)
    );
    if (!accountKey) return;
    keys.push({
      pubkey: accountKey.pubkey,
      isSigner: accountKey.signer,
      isWritable: accountKey.writable,
    });
  }

  return new TransactionInstruction({
    data: bs58.decode(instruction.data),
    keys: keys,
    programId: instruction.programId,
  });
}

export function intoParsedTransaction(tx: Transaction): ParsedTransaction {
  const message = tx.compileMessage();
  return {
    signatures: tx.signatures.map((value) =>
      bs58.encode(value.signature as any)
    ),
    message: {
      accountKeys: message.accountKeys.map((key, index) => ({
        pubkey: key,
        signer: tx.signatures.some(({ publicKey }) => publicKey.equals(key)),
        writable: message.isAccountWritable(index),
      })),
      instructions: message.instructions.map((ix) => ({
        programId: message.accountKeys[ix.programIdIndex],
        accounts: ix.accounts.map((index) => message.accountKeys[index]),
        data: ix.data,
      })),
      recentBlockhash: message.recentBlockhash,
    },
  };
}

export function isSerumInstruction(instruction: TransactionInstruction) {
  return instruction.programId.toBase58() === EXTERNAL_PROGRAMS["Serum"];
}

const SERUM_CODE_LOOKUP: { [key: number]: string } = {
  0: "Initialize Market",
  1: "New Order",
  2: "Match Order",
  3: "Consume Events",
  4: "Cancel Order",
  5: "Settle Funds",
  6: "Cancel Order By Client Id",
  7: "Disable Market",
  8: "Sweep Fees",
};

export function parseSerumInstructionTitle(
  instruction: TransactionInstruction
): string {
  try {
    const code = instruction.data.slice(1, 5).readUInt32LE(0);

    if (!(code in SERUM_CODE_LOOKUP)) {
      throw new Error(`Unrecognized Serum instruction code: ${code}`);
    }

    return SERUM_CODE_LOOKUP[code];
  } catch (error) {
    throw error;
  }
}<|MERGE_RESOLUTION|>--- conflicted
+++ resolved
@@ -17,28 +17,14 @@
 import { Cluster } from "providers/cluster";
 import { SerumMarketRegistry } from "serumMarketRegistry";
 
-<<<<<<< HEAD
-export type ProgramName =
-  | "Budget Program"
-  | "Config Program"
-  | "Exchange Program"
-  | "Stake Program"
-  | "Storage Program"
-  | "System Program"
-  | "Vest Program"
-  | "Vote Program"
-  | "SPL Token Program";
-
 export const EXTERNAL_PROGRAMS: { [key: string]: string } = {
   Serum: "4ckmDgGdxQoPDLUkDT3vHgSAkzA3QRdNq5ywwY4sUSJn",
 };
 
-export const PROGRAM_IDS: { [key: string]: ProgramName } = {
-=======
 export type ProgramName = typeof PROGRAM_IDS[keyof typeof PROGRAM_IDS];
+
 export const PROGRAM_IDS = {
   BrEAK7zGZ6dM71zUDACDqJnekihmwF15noTddWTsknjC: "Break Solana Program",
->>>>>>> 272132fc
   Budget1111111111111111111111111111111111111: "Budget Program",
   Config1111111111111111111111111111111111111: "Config Program",
   Exchange11111111111111111111111111111111111: "Exchange Program",
