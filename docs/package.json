--- conflicted
+++ resolved
@@ -17,16 +17,10 @@
     "crowdin": "crowdin"
   },
   "dependencies": {
-<<<<<<< HEAD
     "@crowdin/cli": "^3.5.2",
-    "@docusaurus/core": "^2.0.0-alpha.70",
-    "@docusaurus/preset-classic": "^2.0.0-alpha.70",
-    "@docusaurus/theme-search-algolia": "^2.0.0-alpha.32",
-=======
     "@docusaurus/core": "^2.0.0-alpha.74",
     "@docusaurus/preset-classic": "^2.0.0-alpha.74",
     "@docusaurus/theme-search-algolia": "^2.0.0-alpha.74",
->>>>>>> 9c42a89a
     "babel-eslint": "^10.1.0",
     "clsx": "^1.1.1",
     "eslint": "^7.3.1",
