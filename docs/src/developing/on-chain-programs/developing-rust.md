---
title: "Developing with Rust"
---

Solana supports writing on-chain programs using the
[Rust](https://www.rust-lang.org/) programming language.

## Project Layout {#project-layout}

Solana Rust programs follow the typical [Rust project
layout](https://doc.rust-lang.org/cargo/guide/project-layout.html):

```
/inc/
/src/
/Cargo.toml
```

But must also include:

```
/Xargo.toml
```

Which must contain:

```
[target.bpfel-unknown-unknown.dependencies.std]
features = []
```

Solana Rust programs may depend directly on each other in order to gain access
to instruction helpers when making [cross-program invocations](developing/programming-model/calling-between-programs.md#cross-program-invocations).
When doing so it's important to not pull in the dependent program's entrypoint
symbols because they may conflict with the program's own. To avoid this,
programs should define an `exclude_entrypoint` feature in `Cargo.toml` and use
to exclude the entrypoint.

- [Define the
  feature](https://github.com/solana-labs/solana-program-library/blob/a5babd6cbea0d3f29d8c57d2ecbbd2a2bd59c8a9/token/program/Cargo.toml#L12)
- [Exclude the
  entrypoint](https://github.com/solana-labs/solana-program-library/blob/a5babd6cbea0d3f29d8c57d2ecbbd2a2bd59c8a9/token/program/src/lib.rs#L12)

Then when other programs include this program as a dependency, they should do so
using the `exclude_entrypoint` feature.

- [Include without
  entrypoint](https://github.com/solana-labs/solana-program-library/blob/a5babd6cbea0d3f29d8c57d2ecbbd2a2bd59c8a9/token-swap/program/Cargo.toml#L19)

## Project Dependencies {#project-dependencies}

At a minimum, Solana Rust programs must pull in the
[solana-program](https://crates.io/crates/solana-program) crate.

Solana BPF programs have some [restrictions](#restrictions) that may prevent the
inclusion of some crates as dependencies or require special handling.

For example:

- Crates that require the architecture be a subset of the ones supported by the
  official toolchain. There is no workaround for this unless that crate is
  forked and BPF added to that those architecture checks.
- Crates may depend on `rand` which is not supported in Solana's deterministic
  program environment. To include a `rand` dependent crate refer to [Depending
  on Rand](#depending-on-rand).
- Crates may overflow the stack even if the stack overflowing code isn't
  included in the program itself. For more information refer to
  [Stack](overview.md#stack).

## How to Build {#how-to-build}

First setup the environment:

- Install the latest Rust stable from https://rustup.rs/
- Install the latest Solana command-line tools from
  https://docs.solana.com/cli/install-solana-cli-tools

The normal cargo build is available for building programs against your host
machine which can be used for unit testing:

```bash
$ cargo build
```

To build a specific program, such as SPL Token, for the Solana BPF target which
can be deployed to the cluster:

```bash
$ cd <the program directory>
$ cargo build-bpf
```

## How to Test {#how-to-test}

Solana programs can be unit tested via the traditional `cargo test` mechanism by
exercising program functions directly.

To help facilitate testing in an environment that more closely matches a live
cluster, developers can use the
[`program-test`](https://crates.io/crates/solana-program-test) crate. The
`program-test` crate starts up a local instance of the runtime and allows tests
to send multiple transactions while keeping state for the duration of the test.

For more information the [test in sysvar
example](https://github.com/solana-labs/solana-program-library/blob/master/examples/rust/sysvar/tests/functional.rs)
shows how an instruction containing syavar account is sent and processed by the
program.

## Program Entrypoint {#program-entrypoint}

Programs export a known entrypoint symbol which the Solana runtime looks up and
calls when invoking a program. Solana supports multiple [versions of the BPF
loader](overview.md#versions) and the entrypoints may vary between them.
Programs must be written for and deployed to the same loader. For more details
see the [overview](overview#loaders).

Currently there are two supported loaders [BPF
Loader](https://github.com/solana-labs/solana/blob/7ddf10e602d2ed87a9e3737aa8c32f1db9f909d8/sdk/program/src/bpf_loader.rs#L17)
and [BPF loader
deprecated](https://github.com/solana-labs/solana/blob/7ddf10e602d2ed87a9e3737aa8c32f1db9f909d8/sdk/program/src/bpf_loader_deprecated.rs#L14)

They both have the same raw entrypoint definition, the following is the raw
symbol that the runtime looks up and calls:

```rust
#[no_mangle]
pub unsafe extern "C" fn entrypoint(input: *mut u8) -> u64;
```

This entrypoint takes a generic byte array which contains the serialized program
parameters (program id, accounts, instruction data, etc...). To deserialize the
parameters each loader contains its own wrapper macro that exports the raw
entrypoint, deserializes the parameters, calls a user defined instruction
processing function, and returns the results.

You can find the entrypoint macros here:

- [BPF Loader's entrypoint
  macro](https://github.com/solana-labs/solana/blob/7ddf10e602d2ed87a9e3737aa8c32f1db9f909d8/sdk/program/src/entrypoint.rs#L46)
- [BPF Loader deprecated's entrypoint
  macro](https://github.com/solana-labs/solana/blob/7ddf10e602d2ed87a9e3737aa8c32f1db9f909d8/sdk/program/src/entrypoint_deprecated.rs#L37)

The program defined instruction processing function that the entrypoint macros
call must be of this form:

```rust
pub type ProcessInstruction =
    fn(program_id: &Pubkey, accounts: &[AccountInfo], instruction_data: &[u8]) -> ProgramResult;
```

Refer to [helloworld's use of the
entrypoint](https://github.com/solana-labs/example-helloworld/blob/c1a7247d87cd045f574ed49aec5d160aefc45cf2/src/program-rust/src/lib.rs#L15)
as an example of how things fit together.

### Parameter Deserialization {#parameter-deserialization}

Each loader provides a helper function that deserializes the program's input
parameters into Rust types. The entrypoint macros automatically calls the
deserialization helper:

- [BPF Loader
  deserialization](https://github.com/solana-labs/solana/blob/7ddf10e602d2ed87a9e3737aa8c32f1db9f909d8/sdk/program/src/entrypoint.rs#L104)
- [BPF Loader deprecated
  deserialization](https://github.com/solana-labs/solana/blob/7ddf10e602d2ed87a9e3737aa8c32f1db9f909d8/sdk/program/src/entrypoint_deprecated.rs#L56)

Some programs may want to perform deserialization themselves and they can by
providing their own implementation of the [raw entrypoint](#program-entrypoint).
Take note that the provided deserialization functions retain references back to
the serialized byte array for variables that the program is allowed to modify
(lamports, account data). The reason for this is that upon return the loader
will read those modifications so they may be committed. If a program implements
their own deserialization function they need to ensure that any modifications
the program wishes to commit be written back into the input byte array.

Details on how the loader serializes the program inputs can be found in the
[Input Parameter Serialization](overview.md#input-parameter-serialization) docs.

### Data Types {#data-types}

The loader's entrypoint macros call the program defined instruction processor
function with the following parameters:

```rust
program_id: &Pubkey,
accounts: &[AccountInfo],
instruction_data: &[u8]
```

The program id is the public key of the currently executing program.

The accounts is an ordered slice of the accounts referenced by the instruction
and represented as an
[AccountInfo](https://github.com/solana-labs/solana/blob/7ddf10e602d2ed87a9e3737aa8c32f1db9f909d8/sdk/program/src/account_info.rs#L10)
structures. An account's place in the array signifies its meaning, for example,
when transferring lamports an instruction may define the first account as the
source and the second as the destination.

The members of the `AccountInfo` structure are read-only except for `lamports`
and `data`. Both may be modified by the program in accordance with the [runtime
enforcement policy](developing/programming-model/accounts.md#policy). Both of
these members are protected by the Rust `RefCell` construct, so they must be
borrowed to read or write to them. The reason for this is they both point back
to the original input byte array, but there may be multiple entries in the
accounts slice that point to the same account. Using `RefCell` ensures that the
program does not accidentally perform overlapping read/writes to the same
underlying data via multiple `AccountInfo` structures. If a program implements
their own deserialization function care should be taken to handle duplicate
accounts appropriately.

The instruction data is the general purpose byte array from the [instruction's
instruction data](developing/programming-model/transactions.md#instruction-data)
being processed.

## Heap {#heap}

Rust programs implement the heap directly by defining a custom
[`global_allocator`](https://github.com/solana-labs/solana/blob/8330123861a719cd7a79af0544617896e7f00ce3/sdk/program/src/entrypoint.rs#L50)

Programs may implement their own `global_allocator` based on its specific needs.
Refer to the [custom heap example](#examples) for more information.

## Restrictions {#restrictions}

On-chain Rust programs support most of Rust's libstd, libcore, and liballoc, as
well as many 3rd party crates.

There are some limitations since these programs run in a resource-constrained,
single-threaded environment, and must be deterministic:

- No access to
  - `rand`
  - `std::fs`
  - `std::net`
  - `std::os`
  - `std::future`
  - `std::process`
  - `std::sync`
  - `std::task`
  - `std::thread`
  - `std::time`
- Limited access to:
  - `std::hash`
  - `std::os`
- Bincode is extremely computationally expensive in both cycles and call depth
  and should be avoided
- String formatting should be avoided since it is also computationally
  expensive.
- No support for `println!`, `print!`, the Solana [logging helpers](#logging)
  should be used instead.
- The runtime enforces a limit on the number of instructions a program can
  execute during the processing of one instruction. See
  [computation budget](developing/programming-model/runtime.md#compute-budget) for more
  information.

## Depending on Rand {#depending-on-rand}

Programs are constrained to run deterministically, so random numbers are not
available. Sometimes a program may depend on a crate that depends itself on
`rand` even if the program does not use any of the random number functionality.
If a program depends on `rand`, the compilation will fail because there is no
`get-random` support for Solana. The error will typically look like this:

```
error: target is not supported, for more information see: https://docs.rs/getrandom/#unsupported-targets
   --> /Users/jack/.cargo/registry/src/github.com-1ecc6299db9ec823/getrandom-0.1.14/src/lib.rs:257:9
    |
257 | /         compile_error!("\
258 | |             target is not supported, for more information see: \
259 | |             https://docs.rs/getrandom/#unsupported-targets\
260 | |         ");
    | |___________^
```

To work around this dependency issue, add the following dependency to the
program's `Cargo.toml`:

```
getrandom = { version = "0.1.14", features = ["dummy"] }
```

<<<<<<< HEAD
## Logging {#logging}
=======
or if the dependency is on getrandom v0.2 add:

```
getrandom = { version = "0.2.2", features = ["custom"] }
```

## Logging
>>>>>>> 98f1b11e

Rust's `println!` macro is computationally expensive and not supported. Instead
the helper macro
[`msg!`](https://github.com/solana-labs/solana/blob/6705b5a98c076ac08f3991bb8a6f9fcb280bf51e/sdk/program/src/log.rs#L33)
is provided.

`msg!` has two forms:

```rust
msg!("A string");
```

or

```rust
msg!(0_64, 1_64, 2_64, 3_64, 4_64);
```

Both forms output the results to the program logs. If a program so wishes they
can emulate `println!` by using `format!`:

```rust
msg!("Some variable: {:?}", variable);
```

The [debugging](debugging.md#logging) section has more information about working
with program logs the [Rust examples](#examples) contains a logging example.

## Panicking {#panicking}

Rust's `panic!`, `assert!`, and internal panic results are printed to the
[program logs](debugging.md#logging) by default.

```
INFO  solana_runtime::message_processor] Finalized account CGLhHSuWsp1gT4B7MY2KACqp9RUwQRhcUFfVSuxpSajZ
INFO  solana_runtime::message_processor] Call BPF program CGLhHSuWsp1gT4B7MY2KACqp9RUwQRhcUFfVSuxpSajZ
INFO  solana_runtime::message_processor] Program log: Panicked at: 'assertion failed: `(left == right)`
      left: `1`,
     right: `2`', rust/panic/src/lib.rs:22:5
INFO  solana_runtime::message_processor] BPF program consumed 5453 of 200000 units
INFO  solana_runtime::message_processor] BPF program CGLhHSuWsp1gT4B7MY2KACqp9RUwQRhcUFfVSuxpSajZ failed: BPF program panicked
```

### Custom Panic Handler {#custom-panic-handler}

Programs can override the default panic handler by providing their own
implementation.

First define the `custom-panic` feature in the program's `Cargo.toml`

```toml
[features]
default = ["custom-panic"]
custom-panic = []
```

Then provide a custom implementation of the panic handler:

```rust
#[cfg(all(feature = "custom-panic", target_arch = "bpf"))]
#[no_mangle]
fn custom_panic(info: &core::panic::PanicInfo<'_>) {
    solana_program::msg!("program custom panic enabled");
    solana_program::msg!("{}", info);
}
```

In the above snippit, the default implementation is shown, but developers may
replace that with something that better suits their needs.

One of the side effects of supporting full panic messages by default is that
programs incur the cost of pulling in more of Rust's `libstd` implementation
into program's shared object. Typical programs will already be pulling in a
fair amount of `libstd` and may not notice much of an increase in the shared
object size. But programs that explicitly attempt to be very small by avoiding
`libstd` may take a significant impact (~25kb). To eliminate that impact,
programs can provide their own custom panic handler with an empty
implementation.

```rust
#[cfg(all(feature = "custom-panic", target_arch = "bpf"))]
#[no_mangle]
fn custom_panic(info: &core::panic::PanicInfo<'_>) {
    // Do nothing to save space
}
```

## Compute Budget {#compute-budget}

Use the system call
[`sol_log_compute_units()`](https://github.com/solana-labs/solana/blob/d3a3a7548c857f26ec2cb10e270da72d373020ec/sdk/program/src/log.rs#L102)
to log a message containing the remaining number of compute units the program
may consume before execution is halted

See [compute budget](developing/programming-model/runtime.md#compute-budget)
for more information.

## ELF Dump {#elf-dump}

The BPF shared object internals can be dumped to a text file to gain more
insight into a program's composition and what it may be doing at runtime. The
dump will contain both the ELF information as well as a list of all the symbols
and the instructions that implement them. Some of the BPF loader's error log
messages will reference specific instruction numbers where the error occurred.
These references can be looked up in the ELF dump to identify the offending
instruction and its context.

To create a dump file:

```bash
$ cd <program directory>
$ cargo build-bpf --dump
```

## Examples {#examples}

The [Solana Program Library
github](https://github.com/solana-labs/solana-program-library/tree/master/examples/rust)
repo contains a collection of Rust examples.<|MERGE_RESOLUTION|>--- conflicted
+++ resolved
@@ -5,7 +5,7 @@
 Solana supports writing on-chain programs using the
 [Rust](https://www.rust-lang.org/) programming language.
 
-## Project Layout {#project-layout}
+## Project Layout
 
 Solana Rust programs follow the typical [Rust project
 layout](https://doc.rust-lang.org/cargo/guide/project-layout.html):
@@ -47,7 +47,7 @@
 - [Include without
   entrypoint](https://github.com/solana-labs/solana-program-library/blob/a5babd6cbea0d3f29d8c57d2ecbbd2a2bd59c8a9/token-swap/program/Cargo.toml#L19)
 
-## Project Dependencies {#project-dependencies}
+## Project Dependencies
 
 At a minimum, Solana Rust programs must pull in the
 [solana-program](https://crates.io/crates/solana-program) crate.
@@ -67,7 +67,7 @@
   included in the program itself. For more information refer to
   [Stack](overview.md#stack).
 
-## How to Build {#how-to-build}
+## How to Build
 
 First setup the environment:
 
@@ -90,7 +90,7 @@
 $ cargo build-bpf
 ```
 
-## How to Test {#how-to-test}
+## How to Test
 
 Solana programs can be unit tested via the traditional `cargo test` mechanism by
 exercising program functions directly.
@@ -106,7 +106,7 @@
 shows how an instruction containing syavar account is sent and processed by the
 program.
 
-## Program Entrypoint {#program-entrypoint}
+## Program Entrypoint
 
 Programs export a known entrypoint symbol which the Solana runtime looks up and
 calls when invoking a program. Solana supports multiple [versions of the BPF
@@ -152,7 +152,7 @@
 entrypoint](https://github.com/solana-labs/example-helloworld/blob/c1a7247d87cd045f574ed49aec5d160aefc45cf2/src/program-rust/src/lib.rs#L15)
 as an example of how things fit together.
 
-### Parameter Deserialization {#parameter-deserialization}
+### Parameter Deserialization
 
 Each loader provides a helper function that deserializes the program's input
 parameters into Rust types. The entrypoint macros automatically calls the
@@ -175,7 +175,7 @@
 Details on how the loader serializes the program inputs can be found in the
 [Input Parameter Serialization](overview.md#input-parameter-serialization) docs.
 
-### Data Types {#data-types}
+### Data Types
 
 The loader's entrypoint macros call the program defined instruction processor
 function with the following parameters:
@@ -211,7 +211,7 @@
 instruction data](developing/programming-model/transactions.md#instruction-data)
 being processed.
 
-## Heap {#heap}
+## Heap
 
 Rust programs implement the heap directly by defining a custom
 [`global_allocator`](https://github.com/solana-labs/solana/blob/8330123861a719cd7a79af0544617896e7f00ce3/sdk/program/src/entrypoint.rs#L50)
@@ -219,7 +219,7 @@
 Programs may implement their own `global_allocator` based on its specific needs.
 Refer to the [custom heap example](#examples) for more information.
 
-## Restrictions {#restrictions}
+## Restrictions
 
 On-chain Rust programs support most of Rust's libstd, libcore, and liballoc, as
 well as many 3rd party crates.
@@ -252,7 +252,7 @@
   [computation budget](developing/programming-model/runtime.md#compute-budget) for more
   information.
 
-## Depending on Rand {#depending-on-rand}
+## Depending on Rand
 
 Programs are constrained to run deterministically, so random numbers are not
 available. Sometimes a program may depend on a crate that depends itself on
@@ -278,9 +278,6 @@
 getrandom = { version = "0.1.14", features = ["dummy"] }
 ```
 
-<<<<<<< HEAD
-## Logging {#logging}
-=======
 or if the dependency is on getrandom v0.2 add:
 
 ```
@@ -288,7 +285,6 @@
 ```
 
 ## Logging
->>>>>>> 98f1b11e
 
 Rust's `println!` macro is computationally expensive and not supported. Instead
 the helper macro
@@ -317,7 +313,7 @@
 The [debugging](debugging.md#logging) section has more information about working
 with program logs the [Rust examples](#examples) contains a logging example.
 
-## Panicking {#panicking}
+## Panicking
 
 Rust's `panic!`, `assert!`, and internal panic results are printed to the
 [program logs](debugging.md#logging) by default.
@@ -332,7 +328,7 @@
 INFO  solana_runtime::message_processor] BPF program CGLhHSuWsp1gT4B7MY2KACqp9RUwQRhcUFfVSuxpSajZ failed: BPF program panicked
 ```
 
-### Custom Panic Handler {#custom-panic-handler}
+### Custom Panic Handler
 
 Programs can override the default panic handler by providing their own
 implementation.
@@ -376,7 +372,7 @@
 }
 ```
 
-## Compute Budget {#compute-budget}
+## Compute Budget
 
 Use the system call
 [`sol_log_compute_units()`](https://github.com/solana-labs/solana/blob/d3a3a7548c857f26ec2cb10e270da72d373020ec/sdk/program/src/log.rs#L102)
@@ -386,7 +382,7 @@
 See [compute budget](developing/programming-model/runtime.md#compute-budget)
 for more information.
 
-## ELF Dump {#elf-dump}
+## ELF Dump
 
 The BPF shared object internals can be dumped to a text file to gain more
 insight into a program's composition and what it may be doing at runtime. The
@@ -403,7 +399,7 @@
 $ cargo build-bpf --dump
 ```
 
-## Examples {#examples}
+## Examples
 
 The [Solana Program Library
 github](https://github.com/solana-labs/solana-program-library/tree/master/examples/rust)
