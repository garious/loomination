# Signing using Secure Enclave

The goal of this RFC is to define the security mechanism of signing keys used by the network nodes. Every node contains an asymmetric key that's used for signing and verifying the transactions (e.g. votes). The node signs the transactions using its private key. Other entities can verify the signature using the node's public key.

The node's stake or its resources could be compromised if its private key is used to sign incorrect data (e.g. voting on multiple forks of the ledger). So, it's important to safeguard the private key.

Secure Enclaves (such as SGX) provide a layer of memory and computation protection. An enclave can be used to generate an asymmetric key and keep the private key in its protected memory. It can expose an API that user (untrusted) code can use for signing the transactions.

## Message Flow

1. The node initializes the enclave at startup
    * The enclave generates an asymmetric key and returns the public key to the node
    * The keypair is ephemeral. A new keypair is generated on node bootup. A new keypair might also be generated at runtime based on some TBD criteria.
    * The enclave returns its attestation report to the node
2. The node performs attestation of the enclave (e.g using Intel's IAS APIs)
    * The node ensures that the Secure Enclave is running on a TPM and is signed by a trusted party
3. The owner of the node grants ephemeral key permission to use its stake. This process is TBD.
4. The node's untrusted, non-enclave software calls trusted enclave software using its interface to sign transactions and other data.
    * In case of vote signing, the node needs to verify the PoH. The PoH verification is an integral part of signing. The enclave would be presented with some verifiable data that it'll check before signing the vote.
    * The process of generating the verifiable data in untrusted space is TBD

## PoH Verification

1. When the node votes on an en entry `X`, there's a lockout period `N`, for which it cannot vote on a branch that does not contain `X` in its history.
2. Every time the node votes on the derivative of `X`, say `X+y`, the lockout period for `X` increases by a factor `F` (i.e. the duration node cannot vote on a branch that does not contain `X` increases).
    * The lockout period for `X+y` is still `N` until the node votes again.
3. The lockout period increment is capped (e.g. factor `F` applies maximum 32 times).
4. The signing enclave must not sign a vote that violates this policy. This means
    * Enclave is initialized with `N`, `F` and `Factor cap`
    * Enclave stores `Factor cap` number of entry IDs on which the node had previously voted
    * The sign request contains the entry ID for the new vote
    * Enclave verifies that new vote's entry ID is on the correct branch (following the rules #1 and #2 above)

<<<<<<< HEAD
## Ancestor Verification

This is alternate, albeit, less certain approach to verifying voting branch.
1. The validator maintains an active set of nodes in the network
2. It observes the votes from the active set in the last voting period
3. It stores the ancestor/last_tick at which each node voted
4. It sends new vote request to vote-signing service
    * It includes previous votes from nodes in the active set, and their corresponding ancestors
5. The signer checks if the previous votes contains a vote from the validator, and the vote ancestor matches with majority of the nodes
    * It signs the new vote if the check is successful
    * It asserts (raises an alarm of some sort) if the check is unsuccessful

The premise is that the validator can be spoofed at most once to vote on incorrect data. If someone hijacks the validator and submits a vote request for bogus data, that vote will not be included in the PoH (as it'll be rejected by the network). The next time the validator sends a request to sign the vote, the signing service will detect that validator's last vote is missing (as part of #5 above).
=======

## Branch determination

Due to the fact that the enclave cannot process PoH, it has no direct knowledge of branch history of a submitted validator vote. Each enclave should be initiated with the current *active set* of public keys. A validator should submit its current vote along with the votes of the active set (including itself) that it observed in the slot of its previous vote. In this way, the enclave can surmise the votes accompanying the validator's previous vote and thus the branch being voted on. This is not possible for the validator's initial submitted vote, as it will not have a 'previous' slot to reference. To account for this, a short voting freeze should apply until the second vote is submitted containing the votes within the active set, along with it's own vote, at the height of the initial vote.

## Enclave configuration

A staking client should be configurable to prevent voting on inactive branches. This mechanism should use the client's known active set `N_active` along with a threshold vote `N_vote` and a threshold depth `N_depth` to determine whether or not to continue voting on a submitted branch. This configuration should take the form of a rule such that the client will only vote on a branch if it observes more than `N_vote` at `N_depth`. Practically, this represents the client from confirming that it has observed some probability of economic finality of the submitted branch at a depth where an additional vote would create a lockout for an undesirable amount of time if that branch turns out not to be live.
>>>>>>> af1d9345

## Challenges

1. The nodes are currently being configured with asymmetric keys that are generated and stored in PKCS8 files.
2. The genesis block contains an entry that's signed with leader's private key. This entry is used to identify the primordial leader.
3. Generation of verifiable data in untrusted space for PoH verification in the enclave.
4. Need infrastructure for granting stake to an ephemeral key.<|MERGE_RESOLUTION|>--- conflicted
+++ resolved
@@ -31,7 +31,6 @@
     * The sign request contains the entry ID for the new vote
     * Enclave verifies that new vote's entry ID is on the correct branch (following the rules #1 and #2 above)
 
-<<<<<<< HEAD
 ## Ancestor Verification
 
 This is alternate, albeit, less certain approach to verifying voting branch.
@@ -45,7 +44,6 @@
     * It asserts (raises an alarm of some sort) if the check is unsuccessful
 
 The premise is that the validator can be spoofed at most once to vote on incorrect data. If someone hijacks the validator and submits a vote request for bogus data, that vote will not be included in the PoH (as it'll be rejected by the network). The next time the validator sends a request to sign the vote, the signing service will detect that validator's last vote is missing (as part of #5 above).
-=======
 
 ## Branch determination
 
@@ -54,7 +52,6 @@
 ## Enclave configuration
 
 A staking client should be configurable to prevent voting on inactive branches. This mechanism should use the client's known active set `N_active` along with a threshold vote `N_vote` and a threshold depth `N_depth` to determine whether or not to continue voting on a submitted branch. This configuration should take the form of a rule such that the client will only vote on a branch if it observes more than `N_vote` at `N_depth`. Practically, this represents the client from confirming that it has observed some probability of economic finality of the submitted branch at a depth where an additional vote would create a lockout for an undesirable amount of time if that branch turns out not to be live.
->>>>>>> af1d9345
 
 ## Challenges
 
