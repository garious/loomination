//! The `banking_stage` processes Transaction messages. It is intended to be used
//! to contruct a software pipeline. The stage uses all available CPU cores and
//! can do its processing in parallel with signature verification on the GPU.
use crate::blocktree::Blocktree;
use crate::cluster_info::ClusterInfo;
use crate::entry;
use crate::entry::{hash_transactions, Entry};
use crate::leader_schedule_cache::LeaderScheduleCache;
use crate::packet;
use crate::packet::PACKETS_PER_BLOB;
use crate::packet::{Packet, Packets};
use crate::poh_recorder::{PohRecorder, PohRecorderError, WorkingBankEntries};
use crate::poh_service::PohService;
use crate::result::{Error, Result};
use crate::service::Service;
use crate::sigverify_stage::VerifiedPackets;
use bincode::deserialize;
use crossbeam_channel::{Receiver as CrossbeamReceiver, RecvTimeoutError};
use itertools::Itertools;
use solana_measure::measure::Measure;
use solana_metrics::{inc_new_counter_debug, inc_new_counter_info, inc_new_counter_warn};
use solana_runtime::accounts_db::ErrorCounters;
use solana_runtime::bank::Bank;
use solana_runtime::locked_accounts_results::LockedAccountsResults;
use solana_sdk::poh_config::PohConfig;
use solana_sdk::pubkey::Pubkey;
use solana_sdk::timing::{
    self, DEFAULT_NUM_TICKS_PER_SECOND, DEFAULT_TICKS_PER_SLOT, MAX_PROCESSING_AGE,
    MAX_TRANSACTION_FORWARDING_DELAY,
};
use solana_sdk::transaction::{self, Transaction, TransactionError};
use std::cmp;
use std::env;
use std::net::UdpSocket;
use std::sync::atomic::AtomicBool;
use std::sync::mpsc::Receiver;
use std::sync::{Arc, Mutex, RwLock};
use std::thread::{self, Builder, JoinHandle};
use std::time::Duration;
use std::time::Instant;

type PacketsAndOffsets = (Packets, Vec<usize>);
pub type UnprocessedPackets = Vec<PacketsAndOffsets>;

/// Transaction forwarding
pub const FORWARD_TRANSACTIONS_TO_LEADER_AT_SLOT_OFFSET: u64 = 4;

// Fixed thread size seems to be fastest on GCP setup
pub const NUM_THREADS: u32 = 4;

const TOTAL_BUFFERED_PACKETS: usize = 500_000;

/// Stores the stage's thread handle and output receiver.
pub struct BankingStage {
    bank_thread_hdls: Vec<JoinHandle<()>>,
}

#[derive(Debug, PartialEq, Eq, Clone)]
pub enum BufferedPacketsDecision {
    Consume,
    Forward,
    Hold,
}

impl BankingStage {
    /// Create the stage using `bank`. Exit when `verified_receiver` is dropped.
    #[allow(clippy::new_ret_no_self)]
    pub fn new(
        cluster_info: &Arc<RwLock<ClusterInfo>>,
        poh_recorder: &Arc<Mutex<PohRecorder>>,
        verified_receiver: CrossbeamReceiver<VerifiedPackets>,
        verified_vote_receiver: CrossbeamReceiver<VerifiedPackets>,
    ) -> Self {
        Self::new_num_threads(
            cluster_info,
            poh_recorder,
            verified_receiver,
            verified_vote_receiver,
            Self::num_threads(),
        )
    }

    fn new_num_threads(
        cluster_info: &Arc<RwLock<ClusterInfo>>,
        poh_recorder: &Arc<Mutex<PohRecorder>>,
        verified_receiver: CrossbeamReceiver<VerifiedPackets>,
        verified_vote_receiver: CrossbeamReceiver<VerifiedPackets>,
        num_threads: u32,
    ) -> Self {
        let batch_limit = TOTAL_BUFFERED_PACKETS / ((num_threads - 1) as usize * PACKETS_PER_BLOB);
        // Single thread to generate entries from many banks.
        // This thread talks to poh_service and broadcasts the entries once they have been recorded.
        // Once an entry has been recorded, its blockhash is registered with the bank.
        let my_pubkey = cluster_info.read().unwrap().id();
        // Many banks that process transactions in parallel.
        let bank_thread_hdls: Vec<JoinHandle<()>> = (0..num_threads)
            .map(|i| {
                let (verified_receiver, enable_forwarding) = if i < num_threads - 1 {
                    (verified_receiver.clone(), true)
                } else {
                    // Disable forwarding of vote transactions, as votes are gossiped
                    (verified_vote_receiver.clone(), false)
                };

                let poh_recorder = poh_recorder.clone();
                let cluster_info = cluster_info.clone();
                let mut recv_start = Instant::now();
                Builder::new()
                    .name("solana-banking-stage-tx".to_string())
                    .spawn(move || {
                        Self::process_loop(
                            my_pubkey,
                            &verified_receiver,
                            &poh_recorder,
                            &cluster_info,
                            &mut recv_start,
                            enable_forwarding,
                            i,
                            batch_limit,
                        );
                    })
                    .unwrap()
            })
            .collect();
        Self { bank_thread_hdls }
    }

    fn filter_valid_packets_for_forwarding(all_packets: &[PacketsAndOffsets]) -> Vec<&Packet> {
        all_packets
            .iter()
            .flat_map(|(p, valid_indexes)| valid_indexes.iter().map(move |x| &p.packets[*x]))
            .collect()
    }

    fn forward_buffered_packets(
        socket: &std::net::UdpSocket,
        tpu_forwards: &std::net::SocketAddr,
        unprocessed_packets: &[PacketsAndOffsets],
    ) -> std::io::Result<()> {
        let packets = Self::filter_valid_packets_for_forwarding(unprocessed_packets);
        inc_new_counter_info!("banking_stage-forwarded_packets", packets.len());
        for p in packets {
            socket.send_to(&p.data[..p.meta.size], &tpu_forwards)?;
        }

        Ok(())
    }

    pub fn consume_buffered_packets(
        my_pubkey: &Pubkey,
        poh_recorder: &Arc<Mutex<PohRecorder>>,
        buffered_packets: &mut Vec<PacketsAndOffsets>,
        batch_limit: usize,
    ) -> Result<UnprocessedPackets> {
        let mut unprocessed_packets = vec![];
        let mut rebuffered_packets = 0;
        let mut new_tx_count = 0;
        let buffered_len = buffered_packets.len();
        let mut buffered_packets_iter = buffered_packets.drain(..);
        let mut dropped_batches_count = 0;

        let mut proc_start = Measure::start("consume_buffered_process");
        while let Some((msgs, unprocessed_indexes)) = buffered_packets_iter.next() {
            let bank = poh_recorder.lock().unwrap().bank();
            if bank.is_none() {
                rebuffered_packets += unprocessed_indexes.len();
                Self::push_unprocessed(
                    &mut unprocessed_packets,
                    msgs,
                    unprocessed_indexes,
                    &mut dropped_batches_count,
                    batch_limit,
                );
                continue;
            }
            let bank = bank.unwrap();

            let (processed, verified_txs_len, new_unprocessed_indexes) =
                Self::process_received_packets(
                    &bank,
                    &poh_recorder,
                    &msgs,
                    unprocessed_indexes.to_owned(),
                );

            new_tx_count += processed;

            // Collect any unprocessed transactions in this batch for forwarding
            rebuffered_packets += new_unprocessed_indexes.len();
            Self::push_unprocessed(
                &mut unprocessed_packets,
                msgs,
                new_unprocessed_indexes,
                &mut dropped_batches_count,
                batch_limit,
            );

            if processed < verified_txs_len {
                let next_leader = poh_recorder.lock().unwrap().next_slot_leader();
                // Walk thru rest of the transactions and filter out the invalid (e.g. too old) ones
                while let Some((msgs, unprocessed_indexes)) = buffered_packets_iter.next() {
                    let unprocessed_indexes = Self::filter_unprocessed_packets(
                        &bank,
                        &msgs,
                        &unprocessed_indexes,
                        my_pubkey,
                        next_leader,
                    );
                    Self::push_unprocessed(
                        &mut unprocessed_packets,
                        msgs,
                        unprocessed_indexes,
                        &mut dropped_batches_count,
                        batch_limit,
                    );
                }
            }
        }

        proc_start.stop();

        debug!(
            "@{:?} done processing buffered batches: {} time: {:?}ms tx count: {} tx/s: {}",
            timing::timestamp(),
            buffered_len,
            proc_start.as_ms(),
            new_tx_count,
            (new_tx_count as f32) / (proc_start.as_s())
        );

        inc_new_counter_info!("banking_stage-rebuffered_packets", rebuffered_packets);
        inc_new_counter_info!("banking_stage-consumed_buffered_packets", new_tx_count);
        inc_new_counter_debug!("banking_stage-process_transactions", new_tx_count);
        inc_new_counter_debug!("banking_stage-dropped_batches_count", dropped_batches_count);

        Ok(unprocessed_packets)
    }

    fn consume_or_forward_packets(
        my_pubkey: &Pubkey,
        leader_pubkey: Option<Pubkey>,
        bank_is_available: bool,
        would_be_leader: bool,
    ) -> BufferedPacketsDecision {
        leader_pubkey.map_or(
            // If leader is not known, return the buffered packets as is
            BufferedPacketsDecision::Hold,
            // else process the packets
            |x| {
                if bank_is_available {
                    // If the bank is available, this node is the leader
                    BufferedPacketsDecision::Consume
                } else if would_be_leader {
                    // If the node will be the leader soon, hold the packets for now
                    BufferedPacketsDecision::Hold
                } else if x != *my_pubkey {
                    // If the current node is not the leader, forward the buffered packets
                    BufferedPacketsDecision::Forward
                } else {
                    // We don't know the leader. Hold the packets for now
                    BufferedPacketsDecision::Hold
                }
            },
        )
    }

    fn process_buffered_packets(
        my_pubkey: &Pubkey,
        socket: &std::net::UdpSocket,
        poh_recorder: &Arc<Mutex<PohRecorder>>,
        cluster_info: &Arc<RwLock<ClusterInfo>>,
        buffered_packets: &mut Vec<PacketsAndOffsets>,
        enable_forwarding: bool,
        batch_limit: usize,
    ) -> Result<()> {
        let (poh_next_slot_leader, poh_has_bank, would_be_leader) = {
            let poh = poh_recorder.lock().unwrap();
            (
                poh.next_slot_leader(),
                poh.has_bank(),
                poh.would_be_leader(
                    (FORWARD_TRANSACTIONS_TO_LEADER_AT_SLOT_OFFSET - 1) * DEFAULT_TICKS_PER_SLOT,
                ),
            )
        };

        let decision = Self::consume_or_forward_packets(
            my_pubkey,
            poh_next_slot_leader,
            poh_has_bank,
            would_be_leader,
        );

        match decision {
            BufferedPacketsDecision::Consume => {
                let mut unprocessed = Self::consume_buffered_packets(
                    my_pubkey,
                    poh_recorder,
                    buffered_packets,
                    batch_limit,
                )?;
                buffered_packets.append(&mut unprocessed);
                Ok(())
            }
            BufferedPacketsDecision::Forward => {
                if enable_forwarding {
                    let next_leader = poh_recorder
                        .lock()
                        .unwrap()
                        .leader_after_slots(FORWARD_TRANSACTIONS_TO_LEADER_AT_SLOT_OFFSET);
                    next_leader.map_or(Ok(()), |leader_pubkey| {
                        let leader_addr = {
                            cluster_info
                                .read()
                                .unwrap()
                                .lookup(&leader_pubkey)
                                .map(|leader| leader.tpu_forwards)
                        };

                        leader_addr.map_or(Ok(()), |leader_addr| {
                            let _ = Self::forward_buffered_packets(
                                &socket,
                                &leader_addr,
                                &buffered_packets,
                            );
                            buffered_packets.clear();
                            Ok(())
                        })
                    })
                } else {
                    buffered_packets.clear();
                    Ok(())
                }
            }
            _ => Ok(()),
        }
    }

    pub fn process_loop(
        my_pubkey: Pubkey,
        verified_receiver: &CrossbeamReceiver<VerifiedPackets>,
        poh_recorder: &Arc<Mutex<PohRecorder>>,
        cluster_info: &Arc<RwLock<ClusterInfo>>,
        recv_start: &mut Instant,
        enable_forwarding: bool,
        id: u32,
        batch_limit: usize,
    ) {
        let socket = UdpSocket::bind("0.0.0.0:0").unwrap();
        let mut buffered_packets = vec![];
        loop {
            if !buffered_packets.is_empty() {
                Self::process_buffered_packets(
                    &my_pubkey,
                    &socket,
                    poh_recorder,
                    cluster_info,
                    &mut buffered_packets,
                    enable_forwarding,
                    batch_limit,
                )
                .unwrap_or_else(|_| buffered_packets.clear());
            }

            let recv_timeout = if !buffered_packets.is_empty() {
                // If packets are buffered, let's wait for less time on recv from the channel.
                // This helps detect the next leader faster, and processing the buffered
                // packets quickly
                Duration::from_millis(10)
            } else {
                // Default wait time
                Duration::from_millis(100)
            };

            match Self::process_packets(
                &my_pubkey,
                &verified_receiver,
                &poh_recorder,
                recv_start,
                recv_timeout,
                id,
                batch_limit,
            ) {
                Err(Error::CrossbeamRecvTimeoutError(RecvTimeoutError::Timeout)) => (),
                Err(Error::CrossbeamRecvTimeoutError(RecvTimeoutError::Disconnected)) => break,
                Ok(mut unprocessed_packets) => {
                    if unprocessed_packets.is_empty() {
                        continue;
                    }
                    let num = unprocessed_packets
                        .iter()
                        .map(|(_, unprocessed)| unprocessed.len())
                        .sum();
                    inc_new_counter_info!("banking_stage-buffered_packets", num);
                    buffered_packets.append(&mut unprocessed_packets);
                }
                Err(err) => {
                    debug!("solana-banking-stage-tx error: {:?}", err);
                }
            }
        }
    }

    pub fn num_threads() -> u32 {
        const MIN_THREADS_VOTES: u32 = 1;
        const MIN_THREADS_BANKING: u32 = 1;
        cmp::max(
            env::var("SOLANA_BANKING_THREADS")
                .map(|x| x.parse().unwrap_or(NUM_THREADS))
                .unwrap_or(NUM_THREADS),
            MIN_THREADS_VOTES + MIN_THREADS_BANKING,
        )
    }

    /// Convert the transactions from a blob of binary data to a vector of transactions
    fn deserialize_transactions(p: &Packets) -> Vec<Option<Transaction>> {
        p.packets
            .iter()
            .map(|x| deserialize(&x.data[0..x.meta.size]).ok())
            .collect()
    }

    #[allow(clippy::match_wild_err_arm)]
    fn record_transactions(
        bank_slot: u64,
        txs: &[Transaction],
        results: &[transaction::Result<()>],
        poh: &Arc<Mutex<PohRecorder>>,
    ) -> (Result<usize>, Vec<usize>) {
        let mut processed_generation = Measure::start("record::process_generation");
        let (processed_transactions, processed_transactions_indexes): (Vec<_>, Vec<_>) = results
            .iter()
            .zip(txs.iter())
            .enumerate()
            .filter_map(|(i, (r, x))| {
                if Bank::can_commit(r) {
                    Some((x.clone(), i))
                } else {
                    None
                }
            })
            .unzip();

        processed_generation.stop();
        let num_to_commit = processed_transactions.len();
        debug!("num_to_commit: {} ", num_to_commit);
        // unlock all the accounts with errors which are filtered by the above `filter_map`
        if !processed_transactions.is_empty() {
            inc_new_counter_warn!("banking_stage-record_transactions", num_to_commit);

            let mut hash_time = Measure::start("record::hash");
            let hash = hash_transactions(&processed_transactions[..]);
            hash_time.stop();

            let mut poh_record = Measure::start("record::poh_record");
            // record and unlock will unlock all the successful transactions
            let res = poh
                .lock()
                .unwrap()
                .record(bank_slot, hash, processed_transactions);

            match res {
                Ok(()) => (),
                Err(Error::PohRecorderError(PohRecorderError::MaxHeightReached)) => {
                    // If record errors, add all the committable transactions (the ones
                    // we just attempted to record) as retryable
                    return (
                        Err(Error::PohRecorderError(PohRecorderError::MaxHeightReached)),
                        processed_transactions_indexes,
                    );
                }
                Err(e) => panic!(format!("Poh recorder returned unexpected error: {:?}", e)),
            }
            poh_record.stop();
        }
        (Ok(num_to_commit), vec![])
    }

    fn process_and_record_transactions_locked(
        bank: &Bank,
        txs: &[Transaction],
        poh: &Arc<Mutex<PohRecorder>>,
        lock_results: &LockedAccountsResults,
    ) -> (Result<usize>, Vec<usize>) {
        let mut load_execute_time = Measure::start("load_execute_time");
        // Use a shorter maximum age when adding transactions into the pipeline.  This will reduce
        // the likelihood of any single thread getting starved and processing old ids.
        // TODO: Banking stage threads should be prioritized to complete faster then this queue
        // expires.
<<<<<<< HEAD
        let (mut loaded_accounts, results, mut retryable_txs) =
            bank.load_and_execute_transactions(txs, None, lock_results, MAX_PROCESSING_AGE);
=======
        let (mut loaded_accounts, results, mut retryable_txs, tx_count, signature_count) =
            bank.load_and_execute_transactions(txs, lock_results, MAX_PROCESSING_AGE);
>>>>>>> 4688f982
        load_execute_time.stop();

        let freeze_lock = bank.freeze_lock();

        let mut record_time = Measure::start("record_time");
        let (num_to_commit, retryable_record_txs) =
            Self::record_transactions(bank.slot(), txs, &results, poh);
        retryable_txs.extend(retryable_record_txs);
        if num_to_commit.is_err() {
            return (num_to_commit, retryable_txs);
        }
        record_time.stop();

        let mut commit_time = Measure::start("commit_time");

        let num_to_commit = num_to_commit.unwrap();

        if num_to_commit != 0 {
            bank.commit_transactions(
                txs,
                &mut loaded_accounts,
                &results,
                tx_count,
                signature_count,
            );
        }
        commit_time.stop();

        drop(freeze_lock);

        debug!(
            "bank: {} process_and_record_locked: {}us record: {}us commit: {}us txs_len: {}",
            bank.slot(),
            load_execute_time.as_us(),
            record_time.as_us(),
            commit_time.as_us(),
            txs.len(),
        );

        (Ok(num_to_commit), retryable_txs)
    }

    pub fn process_and_record_transactions(
        bank: &Bank,
        txs: &[Transaction],
        poh: &Arc<Mutex<PohRecorder>>,
        chunk_offset: usize,
    ) -> (Result<usize>, Vec<usize>) {
        let mut lock_time = Measure::start("lock_time");
        // Once accounts are locked, other threads cannot encode transactions that will modify the
        // same account state
        let lock_results = bank.lock_accounts(txs, None);
        lock_time.stop();

        let (result, mut retryable_txs) =
            Self::process_and_record_transactions_locked(bank, txs, poh, &lock_results);
        retryable_txs.iter_mut().for_each(|x| *x += chunk_offset);

        let mut unlock_time = Measure::start("unlock_time");
        // Once the accounts are new transactions can enter the pipeline to process them
        drop(lock_results);
        unlock_time.stop();

        debug!(
            "bank: {} lock: {}us unlock: {}us txs_len: {}",
            bank.slot(),
            lock_time.as_us(),
            unlock_time.as_us(),
            txs.len(),
        );

        (result, retryable_txs)
    }

    /// Sends transactions to the bank.
    ///
    /// Returns the number of transactions successfully processed by the bank, which may be less
    /// than the total number if max PoH height was reached and the bank halted
    fn process_transactions(
        bank: &Bank,
        transactions: &[Transaction],
        poh: &Arc<Mutex<PohRecorder>>,
    ) -> (usize, Vec<usize>) {
        let mut chunk_start = 0;
        let mut unprocessed_txs = vec![];
        while chunk_start != transactions.len() {
            let chunk_end = chunk_start
                + entry::num_will_fit(
                    &transactions[chunk_start..],
                    packet::BLOB_DATA_SIZE as u64,
                    &Entry::serialized_to_blob_size,
                );

            let (result, retryable_txs_in_chunk) = Self::process_and_record_transactions(
                bank,
                &transactions[chunk_start..chunk_end],
                poh,
                chunk_start,
            );
            trace!("process_transactions result: {:?}", result);

            // Add the retryable txs (transactions that errored in a way that warrants a retry)
            // to the list of unprocessed txs.
            unprocessed_txs.extend_from_slice(&retryable_txs_in_chunk);
            if let Err(Error::PohRecorderError(PohRecorderError::MaxHeightReached)) = result {
                info!(
                    "process transactions: max height reached slot: {} height: {}",
                    bank.slot(),
                    bank.tick_height()
                );
                // process_and_record_transactions has returned all retryable errors in
                // transactions[chunk_start..chunk_end], so we just need to push the remaining
                // transactions into the unprocessed queue.
                unprocessed_txs.extend(chunk_end..transactions.len());
                break;
            }
            // Don't exit early on any other type of error, continue processing...
            chunk_start = chunk_end;
        }

        (chunk_start, unprocessed_txs)
    }

    // This function returns a vector of transactions that are not None. It also returns a vector
    // with position of the transaction in the input list
    fn filter_transaction_indexes(
        transactions: Vec<Option<Transaction>>,
        indexes: &[usize],
    ) -> (Vec<Transaction>, Vec<usize>) {
        transactions
            .into_iter()
            .zip(indexes)
            .filter_map(|(tx, index)| match tx {
                None => None,
                Some(tx) => Some((tx, index)),
            })
            .unzip()
    }

    // This function creates a filter of transaction results with Ok() for every pending
    // transaction. The non-pending transactions are marked with TransactionError
    fn prepare_filter_for_pending_transactions(
        transactions: &[Transaction],
        pending_tx_indexes: &[usize],
    ) -> Vec<transaction::Result<()>> {
        let mut mask = vec![Err(TransactionError::BlockhashNotFound); transactions.len()];
        pending_tx_indexes.iter().for_each(|x| mask[*x] = Ok(()));
        mask
    }

    // This function returns a vector containing index of all valid transactions. A valid
    // transaction has result Ok() as the value
    fn filter_valid_transaction_indexes(
        valid_txs: &[transaction::Result<()>],
        transaction_indexes: &[usize],
    ) -> Vec<usize> {
        let valid_transactions = valid_txs
            .iter()
            .enumerate()
            .filter_map(|(index, x)| if x.is_ok() { Some(index) } else { None })
            .collect_vec();

        valid_transactions
            .iter()
            .map(|x| transaction_indexes[*x])
            .collect()
    }

    // This function deserializes packets into transactions and returns non-None transactions
    fn transactions_from_packets(
        msgs: &Packets,
        transaction_indexes: &[usize],
    ) -> (Vec<Transaction>, Vec<usize>) {
        let packets = Packets::new(
            transaction_indexes
                .iter()
                .map(|x| msgs.packets[*x].to_owned())
                .collect_vec(),
        );

        let transactions = Self::deserialize_transactions(&packets);

        Self::filter_transaction_indexes(transactions, &transaction_indexes)
    }

    /// This function filters pending packets that are still valid
    /// # Arguments
    /// * `transactions` - a batch of transactions deserialized from packets
    /// * `transaction_to_packet_indexes` - maps each transaction to a packet index
    /// * `pending_indexes` - identifies which indexes in the `transactions` list are still pending
    fn filter_pending_packets_from_pending_txs(
        bank: &Arc<Bank>,
        transactions: &[Transaction],
        transaction_to_packet_indexes: &[usize],
        pending_indexes: &[usize],
    ) -> Vec<usize> {
        let filter = Self::prepare_filter_for_pending_transactions(transactions, pending_indexes);

        let mut error_counters = ErrorCounters::default();
        // The following code also checks if the blockhash for a transaction is too old
        // The check accounts for
        //  1. Transaction forwarding delay
        //  2. The slot at which the next leader will actually process the transaction
        // Drop the transaction if it will expire by the time the next node receives and processes it
        let result = bank.check_transactions(
            transactions,
            None,
            &filter,
            (MAX_PROCESSING_AGE)
                .saturating_sub(MAX_TRANSACTION_FORWARDING_DELAY)
                .saturating_sub(
                    (FORWARD_TRANSACTIONS_TO_LEADER_AT_SLOT_OFFSET * bank.ticks_per_slot()
                        / DEFAULT_NUM_TICKS_PER_SECOND) as usize,
                ),
            &mut error_counters,
        );

        Self::filter_valid_transaction_indexes(&result, transaction_to_packet_indexes)
    }

    fn process_received_packets(
        bank: &Arc<Bank>,
        poh: &Arc<Mutex<PohRecorder>>,
        msgs: &Packets,
        packet_indexes: Vec<usize>,
    ) -> (usize, usize, Vec<usize>) {
        let (transactions, transaction_to_packet_indexes) =
            Self::transactions_from_packets(msgs, &packet_indexes);
        debug!(
            "bank: {} filtered transactions {}",
            bank.slot(),
            transactions.len()
        );

        let tx_len = transactions.len();

        let (processed, unprocessed_tx_indexes) =
            Self::process_transactions(bank, &transactions, poh);

        let unprocessed_tx_count = unprocessed_tx_indexes.len();

        let filtered_unprocessed_packet_indexes = Self::filter_pending_packets_from_pending_txs(
            bank,
            &transactions,
            &transaction_to_packet_indexes,
            &unprocessed_tx_indexes,
        );
        inc_new_counter_info!(
            "banking_stage-dropped_tx_before_forwarding",
            unprocessed_tx_count.saturating_sub(filtered_unprocessed_packet_indexes.len())
        );

        (processed, tx_len, filtered_unprocessed_packet_indexes)
    }

    fn filter_unprocessed_packets(
        bank: &Arc<Bank>,
        msgs: &Packets,
        transaction_indexes: &[usize],
        my_pubkey: &Pubkey,
        next_leader: Option<Pubkey>,
    ) -> Vec<usize> {
        // Check if we are the next leader. If so, let's not filter the packets
        // as we'll filter it again while processing the packets.
        // Filtering helps if we were going to forward the packets to some other node
        if let Some(leader) = next_leader {
            if leader == *my_pubkey {
                return transaction_indexes.to_vec();
            }
        }

        let (transactions, transaction_to_packet_indexes) =
            Self::transactions_from_packets(msgs, &transaction_indexes);

        let tx_count = transaction_to_packet_indexes.len();

        let unprocessed_tx_indexes = (0..transactions.len()).collect_vec();
        let filtered_unprocessed_packet_indexes = Self::filter_pending_packets_from_pending_txs(
            bank,
            &transactions,
            &transaction_to_packet_indexes,
            &unprocessed_tx_indexes,
        );

        inc_new_counter_info!(
            "banking_stage-dropped_tx_before_forwarding",
            tx_count.saturating_sub(filtered_unprocessed_packet_indexes.len())
        );

        filtered_unprocessed_packet_indexes
    }

    fn generate_packet_indexes(vers: Vec<u8>) -> Vec<usize> {
        vers.iter()
            .enumerate()
            .filter_map(|(index, ver)| if *ver != 0 { Some(index) } else { None })
            .collect()
    }

    /// Process the incoming packets
    pub fn process_packets(
        my_pubkey: &Pubkey,
        verified_receiver: &CrossbeamReceiver<VerifiedPackets>,
        poh: &Arc<Mutex<PohRecorder>>,
        recv_start: &mut Instant,
        recv_timeout: Duration,
        id: u32,
        batch_limit: usize,
    ) -> Result<UnprocessedPackets> {
        let mut recv_time = Measure::start("process_packets_recv");
        let mms = verified_receiver.recv_timeout(recv_timeout)?;
        recv_time.stop();

        let mms_len = mms.len();
        let count: usize = mms.iter().map(|x| x.1.len()).sum();
        debug!(
            "@{:?} process start stalled for: {:?}ms txs: {} id: {}",
            timing::timestamp(),
            timing::duration_as_ms(&recv_start.elapsed()),
            count,
            id,
        );
        inc_new_counter_debug!("banking_stage-transactions_received", count);
        let mut proc_start = Measure::start("process_received_packets_process");
        let mut new_tx_count = 0;

        let mut mms_iter = mms.into_iter();
        let mut unprocessed_packets = vec![];
        let mut dropped_batches_count = 0;
        while let Some((msgs, vers)) = mms_iter.next() {
            let packet_indexes = Self::generate_packet_indexes(vers);
            let bank = poh.lock().unwrap().bank();
            if bank.is_none() {
                Self::push_unprocessed(
                    &mut unprocessed_packets,
                    msgs,
                    packet_indexes,
                    &mut dropped_batches_count,
                    batch_limit,
                );
                continue;
            }
            let bank = bank.unwrap();

            let (processed, verified_txs_len, unprocessed_indexes) =
                Self::process_received_packets(&bank, &poh, &msgs, packet_indexes);

            new_tx_count += processed;

            // Collect any unprocessed transactions in this batch for forwarding
            Self::push_unprocessed(
                &mut unprocessed_packets,
                msgs,
                unprocessed_indexes,
                &mut dropped_batches_count,
                batch_limit,
            );

            if processed < verified_txs_len {
                let next_leader = poh.lock().unwrap().next_slot_leader();
                // Walk thru rest of the transactions and filter out the invalid (e.g. too old) ones
                while let Some((msgs, vers)) = mms_iter.next() {
                    let packet_indexes = Self::generate_packet_indexes(vers);
                    let unprocessed_indexes = Self::filter_unprocessed_packets(
                        &bank,
                        &msgs,
                        &packet_indexes,
                        &my_pubkey,
                        next_leader,
                    );
                    Self::push_unprocessed(
                        &mut unprocessed_packets,
                        msgs,
                        unprocessed_indexes,
                        &mut dropped_batches_count,
                        batch_limit,
                    );
                }
            }
        }

        proc_start.stop();

        inc_new_counter_debug!("banking_stage-time_ms", proc_start.as_ms() as usize);
        debug!(
            "@{:?} done processing transaction batches: {} time: {:?}ms tx count: {} tx/s: {} total count: {} id: {}",
            timing::timestamp(),
            mms_len,
            proc_start.as_ms(),
            new_tx_count,
            (new_tx_count as f32) / (proc_start.as_s()),
            count,
            id,
        );
        inc_new_counter_debug!("banking_stage-process_packets", count);
        inc_new_counter_debug!("banking_stage-process_transactions", new_tx_count);
        inc_new_counter_debug!("banking_stage-dropped_batches_count", dropped_batches_count);

        *recv_start = Instant::now();

        Ok(unprocessed_packets)
    }

    fn push_unprocessed(
        unprocessed_packets: &mut UnprocessedPackets,
        packets: Packets,
        packet_indexes: Vec<usize>,
        dropped_batches_count: &mut usize,
        batch_limit: usize,
    ) {
        if !packet_indexes.is_empty() {
            if unprocessed_packets.len() >= batch_limit {
                unprocessed_packets.remove(0);
                *dropped_batches_count += 1;
            }
            unprocessed_packets.push((packets, packet_indexes));
        }
    }
}

impl Service for BankingStage {
    type JoinReturnType = ();

    fn join(self) -> thread::Result<()> {
        for bank_thread_hdl in self.bank_thread_hdls {
            bank_thread_hdl.join()?;
        }
        Ok(())
    }
}

pub fn create_test_recorder(
    bank: &Arc<Bank>,
    blocktree: &Arc<Blocktree>,
) -> (
    Arc<AtomicBool>,
    Arc<Mutex<PohRecorder>>,
    PohService,
    Receiver<WorkingBankEntries>,
) {
    let exit = Arc::new(AtomicBool::new(false));
    let poh_config = Arc::new(PohConfig::default());
    let (mut poh_recorder, entry_receiver) = PohRecorder::new(
        bank.tick_height(),
        bank.last_blockhash(),
        bank.slot(),
        Some((4, 4)),
        bank.ticks_per_slot(),
        &Pubkey::default(),
        blocktree,
        &Arc::new(LeaderScheduleCache::new_from_bank(&bank)),
        &poh_config,
    );
    poh_recorder.set_bank(&bank);

    let poh_recorder = Arc::new(Mutex::new(poh_recorder));
    let poh_service = PohService::new(poh_recorder.clone(), &poh_config, &exit);

    (exit, poh_recorder, poh_service, entry_receiver)
}

#[cfg(test)]
mod tests {
    use super::*;
    use crate::blocktree::get_tmp_ledger_path;
    use crate::cluster_info::Node;
    use crate::entry::EntrySlice;
    use crate::genesis_utils::{create_genesis_block, GenesisBlockInfo};
    use crate::packet::to_packets;
    use crate::poh_recorder::WorkingBank;
    use crate::{get_tmp_ledger_path, tmp_ledger_name};
    use crossbeam_channel::unbounded;
    use itertools::Itertools;
    use solana_sdk::instruction::InstructionError;
    use solana_sdk::signature::{Keypair, KeypairUtil};
    use solana_sdk::system_transaction;
    use solana_sdk::transaction::TransactionError;
    use std::sync::atomic::Ordering;
    use std::thread::sleep;

    #[test]
    fn test_banking_stage_shutdown1() {
        let genesis_block = create_genesis_block(2).genesis_block;
        let bank = Arc::new(Bank::new(&genesis_block));
        let (verified_sender, verified_receiver) = unbounded();
        let (vote_sender, vote_receiver) = unbounded();
        let ledger_path = get_tmp_ledger_path!();
        {
            let blocktree = Arc::new(
                Blocktree::open(&ledger_path).expect("Expected to be able to open database ledger"),
            );
            let (exit, poh_recorder, poh_service, _entry_receiever) =
                create_test_recorder(&bank, &blocktree);
            let cluster_info = ClusterInfo::new_with_invalid_keypair(Node::new_localhost().info);
            let cluster_info = Arc::new(RwLock::new(cluster_info));
            let banking_stage = BankingStage::new(
                &cluster_info,
                &poh_recorder,
                verified_receiver,
                vote_receiver,
            );
            drop(verified_sender);
            drop(vote_sender);
            exit.store(true, Ordering::Relaxed);
            banking_stage.join().unwrap();
            poh_service.join().unwrap();
        }
        Blocktree::destroy(&ledger_path).unwrap();
    }

    #[test]
    fn test_banking_stage_tick() {
        solana_logger::setup();
        let GenesisBlockInfo {
            mut genesis_block, ..
        } = create_genesis_block(2);
        genesis_block.ticks_per_slot = 4;
        let bank = Arc::new(Bank::new(&genesis_block));
        let start_hash = bank.last_blockhash();
        let (verified_sender, verified_receiver) = unbounded();
        let (vote_sender, vote_receiver) = unbounded();
        let ledger_path = get_tmp_ledger_path!();
        {
            let blocktree = Arc::new(
                Blocktree::open(&ledger_path).expect("Expected to be able to open database ledger"),
            );
            let (exit, poh_recorder, poh_service, entry_receiver) =
                create_test_recorder(&bank, &blocktree);
            let cluster_info = ClusterInfo::new_with_invalid_keypair(Node::new_localhost().info);
            let cluster_info = Arc::new(RwLock::new(cluster_info));
            let banking_stage = BankingStage::new(
                &cluster_info,
                &poh_recorder,
                verified_receiver,
                vote_receiver,
            );
            trace!("sending bank");
            sleep(Duration::from_millis(600));
            drop(verified_sender);
            drop(vote_sender);
            exit.store(true, Ordering::Relaxed);
            poh_service.join().unwrap();
            drop(poh_recorder);

            trace!("getting entries");
            let entries: Vec<_> = entry_receiver
                .iter()
                .flat_map(|x| x.1.into_iter().map(|e| e.0))
                .collect();
            trace!("done");
            assert_eq!(entries.len(), genesis_block.ticks_per_slot as usize - 1);
            assert!(entries.verify(&start_hash));
            assert_eq!(entries[entries.len() - 1].hash, bank.last_blockhash());
            banking_stage.join().unwrap();
        }
        Blocktree::destroy(&ledger_path).unwrap();
    }

    #[test]
    fn test_banking_stage_entries_only() {
        solana_logger::setup();
        let GenesisBlockInfo {
            genesis_block,
            mint_keypair,
            ..
        } = create_genesis_block(10);
        let bank = Arc::new(Bank::new(&genesis_block));
        let start_hash = bank.last_blockhash();
        let (verified_sender, verified_receiver) = unbounded();
        let (vote_sender, vote_receiver) = unbounded();
        let ledger_path = get_tmp_ledger_path!();
        {
            let blocktree = Arc::new(
                Blocktree::open(&ledger_path).expect("Expected to be able to open database ledger"),
            );
            let (exit, poh_recorder, poh_service, entry_receiver) =
                create_test_recorder(&bank, &blocktree);
            let cluster_info = ClusterInfo::new_with_invalid_keypair(Node::new_localhost().info);
            let cluster_info = Arc::new(RwLock::new(cluster_info));
            let banking_stage = BankingStage::new(
                &cluster_info,
                &poh_recorder,
                verified_receiver,
                vote_receiver,
            );

            // fund another account so we can send 2 good transactions in a single batch.
            let keypair = Keypair::new();
            let fund_tx = system_transaction::create_user_account(
                &mint_keypair,
                &keypair.pubkey(),
                2,
                start_hash,
            );
            bank.process_transaction(&fund_tx).unwrap();

            // good tx
            let to = Pubkey::new_rand();
            let tx = system_transaction::create_user_account(&mint_keypair, &to, 1, start_hash);

            // good tx, but no verify
            let to2 = Pubkey::new_rand();
            let tx_no_ver = system_transaction::create_user_account(&keypair, &to2, 2, start_hash);

            // bad tx, AccountNotFound
            let keypair = Keypair::new();
            let to3 = Pubkey::new_rand();
            let tx_anf = system_transaction::create_user_account(&keypair, &to3, 1, start_hash);

            // send 'em over
            let packets = to_packets(&[tx_no_ver, tx_anf, tx]);

            // glad they all fit
            assert_eq!(packets.len(), 1);

            let packets = packets
                .into_iter()
                .map(|packets| (packets, vec![0u8, 1u8, 1u8]))
                .collect();

            verified_sender // no_ver, anf, tx
                .send(packets)
                .unwrap();

            drop(verified_sender);
            drop(vote_sender);
            exit.store(true, Ordering::Relaxed);
            poh_service.join().unwrap();
            drop(poh_recorder);

            let mut blockhash = start_hash;
            let bank = Bank::new(&genesis_block);
            bank.process_transaction(&fund_tx).unwrap();
            //receive entries + ticks
            for _ in 0..10 {
                let ventries: Vec<Vec<Entry>> = entry_receiver
                    .iter()
                    .map(|x| x.1.into_iter().map(|e| e.0).collect())
                    .collect();

                for entries in &ventries {
                    for entry in entries {
                        bank.process_transactions(&entry.transactions)
                            .iter()
                            .for_each(|x| assert_eq!(*x, Ok(())));
                    }
                    assert!(entries.verify(&blockhash));
                    blockhash = entries.last().unwrap().hash;
                }

                if bank.get_balance(&to) == 1 {
                    break;
                }

                sleep(Duration::from_millis(200));
            }

            assert_eq!(bank.get_balance(&to), 1);
            assert_eq!(bank.get_balance(&to2), 0);

            drop(entry_receiver);
            banking_stage.join().unwrap();
        }
        Blocktree::destroy(&ledger_path).unwrap();
    }

    #[test]
    fn test_banking_stage_entryfication() {
        solana_logger::setup();
        // In this attack we'll demonstrate that a verifier can interpret the ledger
        // differently if either the server doesn't signal the ledger to add an
        // Entry OR if the verifier tries to parallelize across multiple Entries.
        let GenesisBlockInfo {
            genesis_block,
            mint_keypair,
            ..
        } = create_genesis_block(2);
        let (verified_sender, verified_receiver) = unbounded();

        // Process a batch that includes a transaction that receives two lamports.
        let alice = Keypair::new();
        let tx = system_transaction::create_user_account(
            &mint_keypair,
            &alice.pubkey(),
            2,
            genesis_block.hash(),
        );

        let packets = to_packets(&[tx]);
        let packets = packets
            .into_iter()
            .map(|packets| (packets, vec![1u8]))
            .collect();
        verified_sender.send(packets).unwrap();

        // Process a second batch that spends one of those lamports.
        let tx = system_transaction::create_user_account(
            &alice,
            &mint_keypair.pubkey(),
            1,
            genesis_block.hash(),
        );
        let packets = to_packets(&[tx]);
        let packets = packets
            .into_iter()
            .map(|packets| (packets, vec![1u8]))
            .collect();
        verified_sender.send(packets).unwrap();

        let (vote_sender, vote_receiver) = unbounded();
        let ledger_path = get_tmp_ledger_path!();
        {
            let entry_receiver = {
                // start a banking_stage to eat verified receiver
                let bank = Arc::new(Bank::new(&genesis_block));
                let blocktree = Arc::new(
                    Blocktree::open(&ledger_path)
                        .expect("Expected to be able to open database ledger"),
                );
                let (exit, poh_recorder, poh_service, entry_receiver) =
                    create_test_recorder(&bank, &blocktree);
                let cluster_info =
                    ClusterInfo::new_with_invalid_keypair(Node::new_localhost().info);
                let cluster_info = Arc::new(RwLock::new(cluster_info));
                let _banking_stage = BankingStage::new_num_threads(
                    &cluster_info,
                    &poh_recorder,
                    verified_receiver,
                    vote_receiver,
                    2,
                );

                // wait for banking_stage to eat the packets
                while bank.get_balance(&alice.pubkey()) != 1 {
                    sleep(Duration::from_millis(100));
                }
                exit.store(true, Ordering::Relaxed);
                poh_service.join().unwrap();
                entry_receiver
            };
            drop(verified_sender);
            drop(vote_sender);

            // consume the entire entry_receiver, feed it into a new bank
            // check that the balance is what we expect.
            let entries: Vec<_> = entry_receiver
                .iter()
                .flat_map(|x| x.1.into_iter().map(|e| e.0))
                .collect();

            let bank = Bank::new(&genesis_block);
            for entry in &entries {
                bank.process_transactions(&entry.transactions)
                    .iter()
                    .for_each(|x| assert_eq!(*x, Ok(())));
            }

            // Assert the user holds one lamport, not two. If the stage only outputs one
            // entry, then the second transaction will be rejected, because it drives
            // the account balance below zero before the credit is added.
            assert_eq!(bank.get_balance(&alice.pubkey()), 1);
        }
        Blocktree::destroy(&ledger_path).unwrap();
    }

    #[test]
    fn test_bank_record_transactions() {
        let GenesisBlockInfo {
            genesis_block,
            mint_keypair,
            ..
        } = create_genesis_block(10_000);
        let bank = Arc::new(Bank::new(&genesis_block));
        let working_bank = WorkingBank {
            bank: bank.clone(),
            min_tick_height: bank.tick_height(),
            max_tick_height: std::u64::MAX,
        };
        let ledger_path = get_tmp_ledger_path!();
        {
            let blocktree =
                Blocktree::open(&ledger_path).expect("Expected to be able to open database ledger");
            let (poh_recorder, entry_receiver) = PohRecorder::new(
                bank.tick_height(),
                bank.last_blockhash(),
                bank.slot(),
                None,
                bank.ticks_per_slot(),
                &Pubkey::default(),
                &Arc::new(blocktree),
                &Arc::new(LeaderScheduleCache::new_from_bank(&bank)),
                &Arc::new(PohConfig::default()),
            );
            let poh_recorder = Arc::new(Mutex::new(poh_recorder));

            poh_recorder.lock().unwrap().set_working_bank(working_bank);
            let pubkey = Pubkey::new_rand();
            let keypair2 = Keypair::new();
            let pubkey2 = Pubkey::new_rand();

            let transactions = vec![
                system_transaction::transfer(&mint_keypair, &pubkey, 1, genesis_block.hash()),
                system_transaction::transfer(&keypair2, &pubkey2, 1, genesis_block.hash()),
            ];

            let mut results = vec![Ok(()), Ok(())];
            BankingStage::record_transactions(bank.slot(), &transactions, &results, &poh_recorder);
            let (_, entries) = entry_receiver.recv().unwrap();
            assert_eq!(entries[0].0.transactions.len(), transactions.len());

            // InstructionErrors should still be recorded
            results[0] = Err(TransactionError::InstructionError(
                1,
                InstructionError::new_result_with_negative_lamports(),
            ));
            let (res, retryable) = BankingStage::record_transactions(
                bank.slot(),
                &transactions,
                &results,
                &poh_recorder,
            );
            res.unwrap();
            assert!(retryable.is_empty());
            let (_, entries) = entry_receiver.recv().unwrap();
            assert_eq!(entries[0].0.transactions.len(), transactions.len());

            // Other TransactionErrors should not be recorded
            results[0] = Err(TransactionError::AccountNotFound);
            let (res, retryable) = BankingStage::record_transactions(
                bank.slot(),
                &transactions,
                &results,
                &poh_recorder,
            );
            res.unwrap();
            assert!(retryable.is_empty());
            let (_, entries) = entry_receiver.recv().unwrap();
            assert_eq!(entries[0].0.transactions.len(), transactions.len() - 1);

            // Once bank is set to a new bank (setting bank.slot() + 1 in record_transactions),
            // record_transactions should throw MaxHeightReached and return the set of retryable
            // txs
            let (res, retryable) = BankingStage::record_transactions(
                bank.slot() + 1,
                &transactions,
                &results,
                &poh_recorder,
            );
            assert_matches!(
                res,
                Err(Error::PohRecorderError(PohRecorderError::MaxHeightReached))
            );
            // The first result was an error so it's filtered out. The second result was Ok(),
            // so it should be marked as retryable
            assert_eq!(retryable, vec![1]);
            // Should receive nothing from PohRecorder b/c record failed
            assert!(entry_receiver.try_recv().is_err());
        }
        Blocktree::destroy(&ledger_path).unwrap();
    }

    #[test]
    fn test_bank_filter_transaction_indexes() {
        let GenesisBlockInfo {
            genesis_block,
            mint_keypair,
            ..
        } = create_genesis_block(10_000);
        let pubkey = Pubkey::new_rand();

        let transactions = vec![
            None,
            Some(system_transaction::transfer(
                &mint_keypair,
                &pubkey,
                1,
                genesis_block.hash(),
            )),
            Some(system_transaction::transfer(
                &mint_keypair,
                &pubkey,
                1,
                genesis_block.hash(),
            )),
            Some(system_transaction::transfer(
                &mint_keypair,
                &pubkey,
                1,
                genesis_block.hash(),
            )),
            None,
            None,
            Some(system_transaction::transfer(
                &mint_keypair,
                &pubkey,
                1,
                genesis_block.hash(),
            )),
            None,
            Some(system_transaction::transfer(
                &mint_keypair,
                &pubkey,
                1,
                genesis_block.hash(),
            )),
            None,
            Some(system_transaction::transfer(
                &mint_keypair,
                &pubkey,
                1,
                genesis_block.hash(),
            )),
            None,
            None,
        ];

        let filtered_transactions = vec![
            system_transaction::transfer(&mint_keypair, &pubkey, 1, genesis_block.hash()),
            system_transaction::transfer(&mint_keypair, &pubkey, 1, genesis_block.hash()),
            system_transaction::transfer(&mint_keypair, &pubkey, 1, genesis_block.hash()),
            system_transaction::transfer(&mint_keypair, &pubkey, 1, genesis_block.hash()),
            system_transaction::transfer(&mint_keypair, &pubkey, 1, genesis_block.hash()),
            system_transaction::transfer(&mint_keypair, &pubkey, 1, genesis_block.hash()),
        ];

        assert_eq!(
            BankingStage::filter_transaction_indexes(
                transactions.clone(),
                &vec![0, 1, 2, 3, 4, 5, 6, 7, 8, 9, 10, 11, 12],
            ),
            (filtered_transactions.clone(), vec![1, 2, 3, 6, 8, 10])
        );

        assert_eq!(
            BankingStage::filter_transaction_indexes(
                transactions,
                &vec![1, 2, 4, 5, 6, 7, 9, 10, 11, 12, 13, 14, 15],
            ),
            (filtered_transactions, vec![2, 4, 5, 9, 11, 13])
        );
    }

    #[test]
    fn test_bank_prepare_filter_for_pending_transaction() {
        let GenesisBlockInfo {
            genesis_block,
            mint_keypair,
            ..
        } = create_genesis_block(10_000);
        let pubkey = Pubkey::new_rand();

        let transactions = vec![
            system_transaction::transfer(&mint_keypair, &pubkey, 1, genesis_block.hash()),
            system_transaction::transfer(&mint_keypair, &pubkey, 1, genesis_block.hash()),
            system_transaction::transfer(&mint_keypair, &pubkey, 1, genesis_block.hash()),
            system_transaction::transfer(&mint_keypair, &pubkey, 1, genesis_block.hash()),
            system_transaction::transfer(&mint_keypair, &pubkey, 1, genesis_block.hash()),
            system_transaction::transfer(&mint_keypair, &pubkey, 1, genesis_block.hash()),
        ];

        assert_eq!(
            BankingStage::prepare_filter_for_pending_transactions(&transactions, &vec![2, 4, 5],),
            vec![
                Err(TransactionError::BlockhashNotFound),
                Err(TransactionError::BlockhashNotFound),
                Ok(()),
                Err(TransactionError::BlockhashNotFound),
                Ok(()),
                Ok(())
            ]
        );

        assert_eq!(
            BankingStage::prepare_filter_for_pending_transactions(&transactions, &vec![0, 2, 3],),
            vec![
                Ok(()),
                Err(TransactionError::BlockhashNotFound),
                Ok(()),
                Ok(()),
                Err(TransactionError::BlockhashNotFound),
                Err(TransactionError::BlockhashNotFound),
            ]
        );
    }

    #[test]
    fn test_bank_filter_valid_transaction_indexes() {
        assert_eq!(
            BankingStage::filter_valid_transaction_indexes(
                &vec![
                    Err(TransactionError::BlockhashNotFound),
                    Err(TransactionError::BlockhashNotFound),
                    Ok(()),
                    Err(TransactionError::BlockhashNotFound),
                    Ok(()),
                    Ok(())
                ],
                &vec![2, 4, 5, 9, 11, 13]
            ),
            vec![5, 11, 13]
        );

        assert_eq!(
            BankingStage::filter_valid_transaction_indexes(
                &vec![
                    Ok(()),
                    Err(TransactionError::BlockhashNotFound),
                    Err(TransactionError::BlockhashNotFound),
                    Ok(()),
                    Ok(()),
                    Ok(())
                ],
                &vec![1, 6, 7, 9, 31, 43]
            ),
            vec![1, 9, 31, 43]
        );
    }

    #[test]
    fn test_should_process_or_forward_packets() {
        let my_pubkey = Pubkey::new_rand();
        let my_pubkey1 = Pubkey::new_rand();

        assert_eq!(
            BankingStage::consume_or_forward_packets(&my_pubkey, None, true, false,),
            BufferedPacketsDecision::Hold
        );
        assert_eq!(
            BankingStage::consume_or_forward_packets(&my_pubkey, None, false, false),
            BufferedPacketsDecision::Hold
        );
        assert_eq!(
            BankingStage::consume_or_forward_packets(&my_pubkey1, None, false, false),
            BufferedPacketsDecision::Hold
        );

        assert_eq!(
            BankingStage::consume_or_forward_packets(
                &my_pubkey,
                Some(my_pubkey1.clone()),
                false,
                false,
            ),
            BufferedPacketsDecision::Forward
        );
        assert_eq!(
            BankingStage::consume_or_forward_packets(
                &my_pubkey,
                Some(my_pubkey1.clone()),
                false,
                true,
            ),
            BufferedPacketsDecision::Hold
        );
        assert_eq!(
            BankingStage::consume_or_forward_packets(
                &my_pubkey,
                Some(my_pubkey1.clone()),
                true,
                false,
            ),
            BufferedPacketsDecision::Consume
        );
        assert_eq!(
            BankingStage::consume_or_forward_packets(
                &my_pubkey1,
                Some(my_pubkey1.clone()),
                false,
                false,
            ),
            BufferedPacketsDecision::Hold
        );
        assert_eq!(
            BankingStage::consume_or_forward_packets(
                &my_pubkey1,
                Some(my_pubkey1.clone()),
                true,
                false,
            ),
            BufferedPacketsDecision::Consume
        );
    }

    #[test]
    fn test_bank_process_and_record_transactions() {
        solana_logger::setup();
        let GenesisBlockInfo {
            genesis_block,
            mint_keypair,
            ..
        } = create_genesis_block(10_000);
        let bank = Arc::new(Bank::new(&genesis_block));
        let pubkey = Pubkey::new_rand();

        let transactions = vec![system_transaction::create_user_account(
            &mint_keypair,
            &pubkey,
            1,
            genesis_block.hash(),
        )];

        let working_bank = WorkingBank {
            bank: bank.clone(),
            min_tick_height: bank.tick_height(),
            max_tick_height: bank.tick_height() + 1,
        };
        let ledger_path = get_tmp_ledger_path!();
        {
            let blocktree =
                Blocktree::open(&ledger_path).expect("Expected to be able to open database ledger");
            let (poh_recorder, entry_receiver) = PohRecorder::new(
                bank.tick_height(),
                bank.last_blockhash(),
                bank.slot(),
                Some((4, 4)),
                bank.ticks_per_slot(),
                &pubkey,
                &Arc::new(blocktree),
                &Arc::new(LeaderScheduleCache::new_from_bank(&bank)),
                &Arc::new(PohConfig::default()),
            );
            let poh_recorder = Arc::new(Mutex::new(poh_recorder));

            poh_recorder.lock().unwrap().set_working_bank(working_bank);

            BankingStage::process_and_record_transactions(&bank, &transactions, &poh_recorder, 0)
                .0
                .unwrap();
            poh_recorder.lock().unwrap().tick();

            let mut done = false;
            // read entries until I find mine, might be ticks...
            while let Ok((_, entries)) = entry_receiver.recv() {
                for (entry, _) in entries {
                    if !entry.is_tick() {
                        trace!("got entry");
                        assert_eq!(entry.transactions.len(), transactions.len());
                        assert_eq!(bank.get_balance(&pubkey), 1);
                        done = true;
                    }
                }
                if done {
                    break;
                }
            }
            trace!("done ticking");

            assert_eq!(done, true);

            let transactions = vec![system_transaction::transfer(
                &mint_keypair,
                &pubkey,
                2,
                genesis_block.hash(),
            )];

            assert_matches!(
                BankingStage::process_and_record_transactions(
                    &bank,
                    &transactions,
                    &poh_recorder,
                    0
                )
                .0,
                Err(Error::PohRecorderError(PohRecorderError::MaxHeightReached))
            );

            assert_eq!(bank.get_balance(&pubkey), 1);
        }
        Blocktree::destroy(&ledger_path).unwrap();
    }

    #[test]
    fn test_bank_process_and_record_transactions_account_in_use() {
        solana_logger::setup();
        let GenesisBlockInfo {
            genesis_block,
            mint_keypair,
            ..
        } = create_genesis_block(10_000);
        let bank = Arc::new(Bank::new(&genesis_block));
        let pubkey = Pubkey::new_rand();
        let pubkey1 = Pubkey::new_rand();

        let transactions = vec![
            system_transaction::transfer(&mint_keypair, &pubkey, 1, genesis_block.hash()),
            system_transaction::transfer(&mint_keypair, &pubkey1, 1, genesis_block.hash()),
        ];

        let working_bank = WorkingBank {
            bank: bank.clone(),
            min_tick_height: bank.tick_height(),
            max_tick_height: bank.tick_height() + 1,
        };
        let ledger_path = get_tmp_ledger_path!();
        {
            let blocktree =
                Blocktree::open(&ledger_path).expect("Expected to be able to open database ledger");
            let (poh_recorder, _entry_receiver) = PohRecorder::new(
                bank.tick_height(),
                bank.last_blockhash(),
                bank.slot(),
                Some((4, 4)),
                bank.ticks_per_slot(),
                &pubkey,
                &Arc::new(blocktree),
                &Arc::new(LeaderScheduleCache::new_from_bank(&bank)),
                &Arc::new(PohConfig::default()),
            );
            let poh_recorder = Arc::new(Mutex::new(poh_recorder));

            poh_recorder.lock().unwrap().set_working_bank(working_bank);

            let (result, unprocessed) = BankingStage::process_and_record_transactions(
                &bank,
                &transactions,
                &poh_recorder,
                0,
            );

            assert!(result.is_ok());
            assert_eq!(unprocessed.len(), 1);
        }
        Blocktree::destroy(&ledger_path).unwrap();
    }

    #[test]
    fn test_filter_valid_packets() {
        solana_logger::setup();

        let all_packets = (0..16)
            .map(|packets_id| {
                let packets = Packets::new(
                    (0..32)
                        .map(|packet_id| {
                            let mut p = Packet::default();
                            p.meta.port = packets_id << 8 | packet_id;
                            p
                        })
                        .collect_vec(),
                );
                let valid_indexes = (0..32)
                    .filter_map(|x| if x % 2 != 0 { Some(x as usize) } else { None })
                    .collect_vec();
                (packets, valid_indexes)
            })
            .collect_vec();

        let result = BankingStage::filter_valid_packets_for_forwarding(&all_packets);

        assert_eq!(result.len(), 256);

        let _ = result
            .into_iter()
            .enumerate()
            .map(|(index, p)| {
                let packets_id = index / 16;
                let packet_id = (index % 16) * 2 + 1;
                assert_eq!(p.meta.port, (packets_id << 8 | packet_id) as u16);
            })
            .collect_vec();
    }

    #[test]
    fn test_process_transactions_returns_unprocessed_txs() {
        solana_logger::setup();
        let GenesisBlockInfo {
            genesis_block,
            mint_keypair,
            ..
        } = create_genesis_block(10_000);
        let bank = Arc::new(Bank::new(&genesis_block));
        let mut transactions = vec![];

        loop {
            let pubkey = Pubkey::new_rand();
            // Make enough transactions to span multiple entries
            transactions.push(system_transaction::transfer(
                &mint_keypair,
                &pubkey,
                1,
                genesis_block.hash(),
            ));

            if entry::num_will_fit(
                &transactions[0..],
                packet::BLOB_DATA_SIZE as u64,
                &Entry::serialized_to_blob_size,
            ) < transactions.len()
            {
                break;
            }
        }

        let ledger_path = get_tmp_ledger_path!();
        {
            let blocktree =
                Blocktree::open(&ledger_path).expect("Expected to be able to open database ledger");
            let (poh_recorder, _entry_receiver) = PohRecorder::new(
                bank.tick_height(),
                bank.last_blockhash(),
                bank.slot(),
                Some((4, 4)),
                bank.ticks_per_slot(),
                &Pubkey::new_rand(),
                &Arc::new(blocktree),
                &Arc::new(LeaderScheduleCache::new_from_bank(&bank)),
                &Arc::new(PohConfig::default()),
            );

            // Poh Recorder has not working bank, so should throw MaxHeightReached error on
            // record
            let poh_recorder = Arc::new(Mutex::new(poh_recorder));

            let (processed_transactions_count, mut retryable_txs) =
                BankingStage::process_transactions(&bank, &transactions, &poh_recorder);

            assert_eq!(processed_transactions_count, 0,);

            retryable_txs.sort();
            let expected: Vec<usize> = (0..transactions.len()).collect();
            assert_eq!(retryable_txs, expected);
        }

        Blocktree::destroy(&ledger_path).unwrap();
    }
}<|MERGE_RESOLUTION|>--- conflicted
+++ resolved
@@ -487,13 +487,8 @@
         // the likelihood of any single thread getting starved and processing old ids.
         // TODO: Banking stage threads should be prioritized to complete faster then this queue
         // expires.
-<<<<<<< HEAD
-        let (mut loaded_accounts, results, mut retryable_txs) =
+        let (mut loaded_accounts, results, mut retryable_txs, tx_count, signature_count) =
             bank.load_and_execute_transactions(txs, None, lock_results, MAX_PROCESSING_AGE);
-=======
-        let (mut loaded_accounts, results, mut retryable_txs, tx_count, signature_count) =
-            bank.load_and_execute_transactions(txs, lock_results, MAX_PROCESSING_AGE);
->>>>>>> 4688f982
         load_execute_time.stop();
 
         let freeze_lock = bank.freeze_lock();
